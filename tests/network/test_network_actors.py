import asyncio

import msgpack
import pytest
from kademlia.utils import digest
<<<<<<< HEAD
=======

from constant_sorrow import constants
>>>>>>> 3faaee10
from nkms.crypto.api import keccak_digest
from nkms.crypto.kits import UmbralMessageKit
from nkms.network import blockchain_client
from nkms.network.protocols import dht_value_splitter

from tests.utilities import MockNetworkyStuff, EVENT_LOOP, URSULA_PORT, NUMBER_OF_URSULAS_IN_NETWORK
from nkms_eth.utilities import spawn_miners


def test_all_ursulas_know_about_all_other_ursulas(ursulas):
    """
    Once launched, all Ursulas know about - and can help locate - all other Ursulas in the network.
    """
    ignorance = []
    for acounter, announcing_ursula in enumerate(blockchain_client._ursulas_on_blockchain):
        for counter, propagating_ursula in enumerate(ursulas):
            if not digest(bytes(announcing_ursula)) in propagating_ursula.server.storage:
                ignorance.append((counter, acounter))
    if ignorance:
        pytest.fail(str(["{} didn't know about {}".format(counter, acounter) for counter, acounter in ignorance]))


def test_vladimir_illegal_interface_key_does_not_propagate(ursulas):
    """
    Although Ursulas propagate each other's interface information, as demonstrated above, they do not propagate
        interface information for Vladimir, an Evil Ursula.
    """
    vladimir = ursulas[0]
    ursula = ursulas[1]

    # Ursula hasn't seen any illegal keys.
    assert ursula.server.protocol.illegal_keys_seen == []

    # Vladimir does almost everything right....
    value = vladimir.interface_dht_value()

    # Except he sets an illegal key for his interface.
    illegal_key = b"Not allowed to set arbitrary key for this."
    setter = vladimir.server.set(key=illegal_key, value=value)
    loop = asyncio.get_event_loop()
    loop.run_until_complete(setter)

    # Now Ursula has seen an illegal key.
    assert digest(illegal_key) in ursula.server.protocol.illegal_keys_seen


def test_alice_finds_ursula(alice, ursulas):
    """
    With the help of any Ursula, Alice can find a specific Ursula.
    """
    ursula_index = 1
    all_ursulas = blockchain_client._ursulas_on_blockchain
    value = alice.server.get_now(all_ursulas[ursula_index])
    header, _signature, _ursula_pubkey_sig, _hrac, interface_info = dht_value_splitter(value,
                                                                               return_remainder=True)

    assert header == constants.BYTESTRING_IS_URSULA_IFACE_INFO
    port = msgpack.loads(interface_info)[0]
    assert port == URSULA_PORT + ursula_index


def test_alice_creates_policy_group_with_correct_hrac(idle_policy):
    """
    Alice creates a PolicyGroup.  It has the proper HRAC, unique per her, Bob, and the uri (resource_id).
    """
    alice = idle_policy.alice
    bob = idle_policy.bob

    assert idle_policy.hrac() == keccak_digest(
        bytes(alice.stamp) + bytes(bob.stamp) + alice.__resource_id)


def test_alice_sets_treasure_map_on_network(enacted_policy, ursulas):
    """
    Having enacted all the policies of a PolicyGroup, Alice creates a TreasureMap and sends it to Ursula via the DHT.
    """
    _, packed_encrypted_treasure_map, _, _ = enacted_policy.publish_treasure_map()

    treasure_map_as_set_on_network = ursulas[0].server.storage[
        digest(enacted_policy.treasure_map_dht_key())]
    assert treasure_map_as_set_on_network == constants.BYTESTRING_IS_TREASURE_MAP + packed_encrypted_treasure_map


def test_treasure_map_with_bad_id_does_not_propagate(idle_policy, ursulas):
    """
    In order to prevent spam attacks, Ursula refuses to propagate a TreasureMap whose PolicyGroup ID does not comport to convention.
    """
    illegal_policygroup_id = b"This is not a conventional policygroup id"
    alice = idle_policy.alice
    bob = idle_policy.bob
    treasure_map = idle_policy.treasure_map

    message_kit, signature = alice.encrypt_for(bob, treasure_map.packed_payload())

    setter = alice.server.set(illegal_policygroup_id, message_kit.to_bytes())
    _set_event = EVENT_LOOP.run_until_complete(setter)

    with pytest.raises(KeyError):
        ursulas[0].server.storage[digest(illegal_policygroup_id)]


@pytest.mark.usefixtures("treasure_map_is_set_on_dht")
def test_treasure_map_stored_by_ursula_is_the_correct_one_for_bob(alice, bob, ursulas, enacted_policy):
    """
    The TreasureMap given by Alice to Ursula is the correct one for Bob; he can decrypt and read it.
    """
    treasure_map_as_set_on_network = ursulas[0].server.storage[
        digest(enacted_policy.treasure_map_dht_key())]

    header, _signature_for_ursula, pubkey_sig_alice, hrac, encrypted_treasure_map = dht_value_splitter(
        treasure_map_as_set_on_network, return_remainder=True)

    assert header == constants.BYTESTRING_IS_TREASURE_MAP

    tmap_message_kit = UmbralMessageKit.from_bytes(encrypted_treasure_map)
    verified, treasure_map_as_decrypted_by_bob = bob.verify_from(alice,
                                           tmap_message_kit,
                                           decrypt=True,
                                           )

    assert treasure_map_as_decrypted_by_bob == enacted_policy.treasure_map.packed_payload()
    assert verified is True


@pytest.mark.usefixtures("treasure_map_is_set_on_dht")
def test_bob_can_retreive_the_treasure_map_and_decrypt_it(enacted_policy, ursulas):
    """
    Above, we showed that the TreasureMap saved on the network is the correct one for Bob.  Here, we show
    that Bob can retrieve it with only the information about which he is privy pursuant to the PolicyGroup.
    """
    bob = enacted_policy.bob
    networky_stuff = MockNetworkyStuff(ursulas)

    # Of course, in the real world, Bob has sufficient information to reconstitute a PolicyGroup, gleaned, we presume,
    # through a side-channel with Alice.

    # If Bob doesn't know about any Ursulas, he can't find the TreasureMap via the REST swarm:
    with pytest.raises(bob.NotEnoughUrsulas):
        treasure_map_from_wire = bob.get_treasure_map(enacted_policy, networky_stuff)

    # Let's imagine he has learned about some - say, from the blockchain.
    bob.known_nodes = {u.interface_dht_key(): u for u in ursulas}

    # Now try.
    treasure_map_from_wire = bob.get_treasure_map(enacted_policy, networky_stuff)

    assert enacted_policy.treasure_map == treasure_map_from_wire


def test_treaure_map_is_legit(enacted_policy):
    """
    Sure, the TreasureMap can get to Bob, but we also need to know that each Ursula in the TreasureMap is on the network.
    """
    alice = enacted_policy.alice
    for ursula_interface_id in enacted_policy.treasure_map:
        value = alice.server.get_now(ursula_interface_id)
        header, signature, ursula_pubkey_sig, hrac, interface_info = dht_value_splitter(value,
                                                                                return_remainder=True)
        assert header == constants.BYTESTRING_IS_URSULA_IFACE_INFO
        port = msgpack.loads(interface_info)[0]
        legal_ports = range(NUMBER_OF_URSULAS_IN_NETWORK, NUMBER_OF_URSULAS_IN_NETWORK + URSULA_PORT)
        assert port in legal_ports


# TODO: Have Alice inherit from PolicyAuthor
def test_alice_finds_ursulas_from_blockchain(testerchain, mock_miner_agent, mock_token_deployer):
    mock_token_deployer._global_airdrop(amount=10000)

    # Create some miners to find
    _, *miner_addresses = testerchain._chain.web3.eth.accounts[1:]
    spawn_miners(miner_addresses, mock_miner_agent, mock_miner_agent.token_agent._deployer._M, 100)

    testerchain.wait_time(mock_miner_agent._deployer._hours_per_period)

    reenc_nodes = mock_miner_agent.sample(quantity=4)
    assert len(reenc_nodes) >= 4<|MERGE_RESOLUTION|>--- conflicted
+++ resolved
@@ -3,11 +3,8 @@
 import msgpack
 import pytest
 from kademlia.utils import digest
-<<<<<<< HEAD
-=======
 
 from constant_sorrow import constants
->>>>>>> 3faaee10
 from nkms.crypto.api import keccak_digest
 from nkms.crypto.kits import UmbralMessageKit
 from nkms.network import blockchain_client
